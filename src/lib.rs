--- conflicted
+++ resolved
@@ -207,19 +207,10 @@
 //!
 #![deny(missing_docs)]
 
-<<<<<<< HEAD
-#[cfg(feature = "hashbrown")]
-extern crate hashbrown;
+extern crate rahashmap;
 
 #[cfg(feature = "smallvec")]
 extern crate smallvec;
-
-/// Re-export default FxHash hash builder from `hashbrown`
-#[cfg(feature = "hashbrown")]
-pub type FxHashBuilder = hashbrown::hash_map::DefaultHashBuilder;
-=======
-extern crate rahashmap;
->>>>>>> bdd67f2d
 
 use std::collections::hash_map::RandomState;
 use std::fmt;
