--- conflicted
+++ resolved
@@ -8,11 +8,7 @@
 use std::sync::{Arc, MutexGuard};
 use std::{mem, thread};
 
-#[cfg(feature = "hashbrown")]
-use hashbrown::hash_map::Entry;
-
-#[cfg(not(feature = "hashbrown"))]
-use std::collections::hash_map::Entry;
+use rahashmap::Entry;
 
 /// A handle that may be used to modify the eventually consistent map.
 ///
@@ -523,7 +519,6 @@
         self.add_op(Operation::Fit(Some(k)))
     }
 
-<<<<<<< HEAD
     /// Like [`WriteHandle::fit`](#method.fit), but shrinks <b>all</b> value-sets in the map.
     ///
     /// The optimized value-sets will only be visible to readers after the next call to `refresh()`
@@ -541,13 +536,11 @@
         self.add_op(Operation::Reserve(k, additional))
     }
 
-    /// Apply ops in such a way that no values are dropped, only forgotten
-=======
     /// Remove the value-set for a key at a specified index.
     ///
-    /// This is effectively random removal
+    /// This is effectively random removal.
     /// The value-set will only disappear from readers after the next call to `refresh()`.
-    pub fn empty_at_index(&mut self, index: usize) -> Option<(&K, &Vec<V>)> {
+    pub fn empty_at_index(&mut self, index: usize) -> Option<(&K, &[V])> {
         self.add_op(Operation::EmptyRandom(index));
         // the actual emptying won't happen until refresh(), which needs &mut self
         // so it's okay for us to return the references here
@@ -558,10 +551,10 @@
         // r_handle side, but not to the w_handle (will be applied on the next swap). We must make
         // sure that we read the most up to date map here.
         let inner = self.r_handle.inner.load(atomic::Ordering::SeqCst);
-        unsafe { (*inner).data.at_index(index) }
-    }
-
->>>>>>> bdd67f2d
+        unsafe { (*inner).data.at_index(index) }.map(|(k, vs)| (k, &vs[..]))
+    }
+
+    /// Apply ops in such a way that no values are dropped, only forgotten
     fn apply_first(inner: &mut Inner<K, V, M, S>, op: &mut Operation<K, V>) {
         match *op {
             Operation::Replace(ref key, ref mut value) => {
@@ -603,7 +596,6 @@
                     }
                 }
             }
-<<<<<<< HEAD
             Operation::Purge => {
                 // first, make sure we won't drop any of the values
                 for vs in inner.data.values_mut() {
@@ -613,15 +605,14 @@
                 }
                 // then, empty the map
                 inner.data.clear();
-=======
+            }
             Operation::EmptyRandom(index) => {
                 if let Some((_k, mut vs)) = inner.data.remove_at_index(index) {
                     // don't run destructors yet -- still in use by other map
-                    for v in vs.drain(..) {
-                        mem::forget(v);
-                    }
-                }
->>>>>>> bdd67f2d
+                    unsafe {
+                        vs.set_len(0);
+                    }
+                }
             }
             Operation::Remove(ref key, ref value) => {
                 if let Some(e) = inner.data.get_mut(key) {
@@ -706,13 +697,11 @@
             Operation::Empty(key) => {
                 inner.data.remove(&key);
             }
-<<<<<<< HEAD
             Operation::Purge => {
                 inner.data.clear();
-=======
+            }
             Operation::EmptyRandom(index) => {
                 inner.data.remove_at_index(index);
->>>>>>> bdd67f2d
             }
             Operation::Remove(key, value) => {
                 if let Some(e) = inner.data.get_mut(&key) {
